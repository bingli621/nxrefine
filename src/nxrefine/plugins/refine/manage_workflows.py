--- conflicted
+++ resolved
@@ -242,10 +242,6 @@
                     checkbox.setCheckState(QtCore.Qt.PartiallyChecked)
                     checkbox.setEnabled(True)
                     checkbox.setStyleSheet("color: red")
-<<<<<<< HEAD
-                # TODO: do i need to account for last?
-=======
->>>>>>> 90307449
             if status['data'].checkState() == QtCore.Qt.Unchecked:
                 self.disable_status(status)
             self.update_progress(i)
