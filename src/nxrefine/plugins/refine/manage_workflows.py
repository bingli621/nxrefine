--- conflicted
+++ resolved
@@ -105,39 +105,21 @@
             status['refine'] = self.new_checkbox()
             status['transform'] = self.new_checkbox()
             status['combine'] = self.new_checkbox()
-<<<<<<< HEAD
-            status['overwrite'] = self.new_checkbox(self.enable_overwrite)
-            status['reduce'] = self.new_checkbox()
+            status['overwrite'] = self.new_checkbox(self.select_scans)
+            status['reduce'] = self.new_checkbox(self.select_scans)
             for i,e in enumerate(self.entries):
-                if e in root and 'data' in root[e] and 'instrument' in root[e]:
-                    self.update_checkbox(status['data'], i,
-                        e+'.h5' in files or e+'.nxs' in files)
-                    self.update_checkbox(status['link'], i,
-                        'nxlink' in root[e] or 'logs' in root[e]['instrument'])
-                    self.update_checkbox(status['max'], i,
-                        'nxmax' in root[e] or 'maximum' in root[e]['data'].attrs)
-                    self.update_checkbox(status['find'], i,
-                        'nxfind' in root[e] or 'peaks' in root[e])
-                    self.update_checkbox(status['copy'], i,
-                        'nxcopy' in root[e] or self.is_parent(wrapper_file))
-                    self.update_checkbox(status['refine'], i,
-                        'nxrefine' in root[e])
-                    self.update_checkbox(status['transform'], i,
-                        'nxtransform' in root[e] or e+'_transform.nxs' in files)
-                else:
-                    status['link'].setEnabled(False)
-                    status['max'].setEnabled(False)
-                    status['find'].setEnabled(False)
-                    status['copy'].setEnabled(False)
-                    status['refine'].setEnabled(False)
-                    status['transform'].setEnabled(False)
-                    status['reduce'].setEnabled(False)
-                    status['overwrite'].setEnabled(False)
+                r = NXReduce(root[e])
+                self.update_checkbox(status['data'], i, r.data_exists())
+                self.update_checkbox(status['link'], i, r.complete('nxlink'))
+                self.update_checkbox(status['max'], i, r.complete('nxmax'))
+                self.update_checkbox(status['find'], i, r.complete('nxfind'))
+                self.update_checkbox(status['copy'], i,
+                    r.complete('nxcopy') or self.is_parent(wrapper_file))
+                self.update_checkbox(status['refine'], i, r.complete('nxrefine'))
+                self.update_checkbox(status['transform'], i, r.complete('nxtransform'))
+                self.update_checkbox(status['combine'], i, r.complete('nxcombine'))
                 status['data'].setEnabled(False)
-            self.update_checkbox(status['combine'], 0,
-                ('nxcombine' in root['entry'] or
-                 'transform.nxs' in files or
-                 'masked_transform.nxs' in files))
+            self.update_checkbox(status['combine'], 0, r.complete('nxcombine'))
             grid.addWidget(status['data'], row, 1, QtCore.Qt.AlignCenter)
             grid.addWidget(status['link'], row, 2, QtCore.Qt.AlignCenter)
             grid.addWidget(status['max'], row, 3, QtCore.Qt.AlignCenter)
@@ -147,61 +129,17 @@
             grid.addWidget(status['transform'], row, 7, QtCore.Qt.AlignCenter)
             grid.addWidget(status['combine'], row, 8, QtCore.Qt.AlignCenter)
             grid.addWidget(status['overwrite'], row, 9, QtCore.Qt.AlignCenter)
-=======
-            status['overwrite'] = self.new_checkbox(self.select_scans) 
-            status['reduce'] = self.new_checkbox(self.select_scans) 
-            for i,e in enumerate(self.entries):
-                r = NXReduce(root[e])
-                self.update_checkbox(status['data'], i, r.data_exists())
-                self.update_checkbox(status['link'], i, r.complete('nxlink'))
-                self.update_checkbox(status['max'], i, r.complete('nxmax'))
-                self.update_checkbox(status['find'], i, r.complete('nxfind'))
-                self.update_checkbox(status['copy'], i, 
-                    r.complete('nxcopy') or self.is_parent(wrapper_file))
-                self.update_checkbox(status['refine'], i, r.complete('nxrefine'))
-                self.update_checkbox(status['transform'], i, r.complete('nxtransform'))
-                self.update_checkbox(status['combine'], i, r.complete('nxcombine'))
-                status['data'].setEnabled(False)
-            self.update_checkbox(status['combine'], 0, r.complete('nxcombine'))
-            grid.addWidget(status['data'], row, 1, QtCore.Qt.AlignCenter)                   
-            grid.addWidget(status['link'], row, 2, QtCore.Qt.AlignCenter)                   
-            grid.addWidget(status['max'], row, 3, QtCore.Qt.AlignCenter)                   
-            grid.addWidget(status['find'], row, 4, QtCore.Qt.AlignCenter)
-            grid.addWidget(status['copy'], row, 5, QtCore.Qt.AlignCenter)
-            grid.addWidget(status['refine'], row, 6, QtCore.Qt.AlignCenter)
-            grid.addWidget(status['transform'], row, 7, QtCore.Qt.AlignCenter)                   
-            grid.addWidget(status['combine'], row, 8, QtCore.Qt.AlignCenter)                   
-            grid.addWidget(status['overwrite'], row, 9, QtCore.Qt.AlignCenter)                  
->>>>>>> 1c317d4a
             grid.addWidget(status['reduce'], row, 10, QtCore.Qt.AlignCenter)
             self.scans[directory] = status
             if self.scans[directory]['data'].checkState() == QtCore.Qt.Unchecked:
                 self.disable_status(self.scans[directory])
-        self.backup_scans()           
+        self.backup_scans()
         row += 1
         grid.addWidget(QtWidgets.QLabel('All'), row, 0, QtCore.Qt.AlignCenter)
         all_boxes = {}
-<<<<<<< HEAD
-        all_boxes['link'] = self.new_checkbox(self.choose_all_scans)
-        all_boxes['max'] = self.new_checkbox(self.choose_all_scans)
-        all_boxes['find'] = self.new_checkbox(self.choose_all_scans)
-        all_boxes['copy'] = self.new_checkbox(self.choose_all_scans)
-        all_boxes['refine'] = self.new_checkbox(self.choose_all_scans)
-        all_boxes['transform'] = self.new_checkbox(self.choose_all_scans)
-        all_boxes['combine'] = self.new_checkbox(self.choose_all_scans)
-        all_boxes['overwrite'] = self.new_checkbox(self.enable_all_overwrite)
-        all_boxes['reduce'] = self.new_checkbox(self.choose_all_scans)
-        grid.addWidget(all_boxes['link'], row, 2, QtCore.Qt.AlignCenter)
-        grid.addWidget(all_boxes['max'], row, 3, QtCore.Qt.AlignCenter)
-        grid.addWidget(all_boxes['find'], row, 4, QtCore.Qt.AlignCenter)
-        grid.addWidget(all_boxes['copy'], row, 5, QtCore.Qt.AlignCenter)
-        grid.addWidget(all_boxes['refine'], row, 6, QtCore.Qt.AlignCenter)
-        grid.addWidget(all_boxes['transform'], row, 7, QtCore.Qt.AlignCenter)
-=======
         all_boxes['combine'] = self.new_checkbox(self.combine_all)
         all_boxes['overwrite'] = self.new_checkbox(self.select_all)
-        all_boxes['reduce'] = self.new_checkbox(self.select_all)        
->>>>>>> 1c317d4a
+        all_boxes['reduce'] = self.new_checkbox(self.select_all)
         grid.addWidget(all_boxes['combine'], row, 8, QtCore.Qt.AlignCenter)
         grid.addWidget(all_boxes['overwrite'], row, 9, QtCore.Qt.AlignCenter)
         grid.addWidget(all_boxes['reduce'], row, 10, QtCore.Qt.AlignCenter)
@@ -238,7 +176,7 @@
             self.scans_backup[scan] = []
             for status in self.programs:
                 self.scans_backup[scan].append(
-                    (status, 
+                    (status,
                      self.scans[scan][status].isEnabled(),
                      self.scans[scan][status].checkState()))
 
@@ -248,7 +186,7 @@
 
     @property
     def enabled_scans(self):
-        return [scan for scan in self.scans 
+        return [scan for scan in self.scans
                 if self.scans[scan]['data'].isChecked()]
 
     def overwrite_selected(self, scan):
@@ -262,7 +200,7 @@
             status, enabled, checked = backup
             self.scans[scan][status].setEnabled(enabled)
             self.scans[scan][status].setCheckState(checked)
-    
+
     def select_programs(self, scan):
         if self.overwrite_selected(scan):
             for status in self.programs:
@@ -272,17 +210,13 @@
         if self.reduce_selected(scan):
             for status in self.programs:
                 if self.scans[scan][status].isEnabled():
-<<<<<<< HEAD
-                    self.scans[scan][status].setCheckState(
-                        self.all_scans[status].checkState())
-=======
                     self.scans[scan][status].setChecked(True)
         else:
             if self.overwrite_selected(scan):
                 for status in self.programs:
                     if self.scans[scan][status].isEnabled():
                         self.scans[scan][status].setChecked(False)
-            else:    
+            else:
                 self.restore_scan(scan)
 
     def select_scans(self):
@@ -306,7 +240,6 @@
             if self.scans[scan]['combine'].isEnabled():
                 self.scans[scan]['combine'].setCheckState(
                     self.all_scans['combine'].checkState())
->>>>>>> 1c317d4a
 
     def selected(self, scan, command):
         return (self.scans[scan][command].isEnabled() and
@@ -335,5 +268,4 @@
                 reduce = NXMultiReduce(scan, self.entries)
                 if self.selected(scan, 'overwrite'):
                     reduce.overwrite = True
-                reduce.queue()
-                +                reduce.queue()