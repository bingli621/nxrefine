--- conflicted
+++ resolved
@@ -13,11 +13,7 @@
     parser.add_argument('-d', '--directory', nargs='?', const='.',
                         help='Start the server in this directory')
     parser.add_argument('command', action='store',
-<<<<<<< HEAD
-        help='valid commands are: status|start|stop|restart|clear')
-=======
-                        help='valid commands are: status|start|stop|restart|clear')
->>>>>>> ebd2544c
+                    help='valid commands are: status|start|stop|restart|clear')
 
     args = parser.parse_args()
 
