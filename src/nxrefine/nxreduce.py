# -----------------------------------------------------------------------------
# Copyright (c) 2015-2022, AXMAS Development Team.
#
# Distributed under the terms of the Modified BSD License.
#
# The full license is in the file COPYING, distributed with this software.
# -----------------------------------------------------------------------------

import logging
import logging.handlers
import operator
import os
import platform
import shutil
import subprocess
import timeit
from datetime import datetime

import h5py as h5
import numpy as np
from h5py import is_hdf5
from ImageD11.labelimage import flip1, labelimage
from nexusformat.nexus import (NeXusError, NXattenuator, NXcollection, NXdata,
                               NXentry, NXfield, NXinstrument, NXlink, NXLock,
                               NXmonitor, NXnote, NXprocess, NXreflections,
                               NXroot, NXsource, nxgetmemory, nxload,
                               nxsetlock, nxsetmemory)
from qtpy import QtCore

from . import __version__
from .mask_functions import mask_volume
from .nxdatabase import NXDatabase
from .nxrefine import NXRefine
from .nxserver import NXServer
from .nxsymmetry import NXSymmetry


class NXReduce(QtCore.QObject):
    """Data reduction workflow for single crystal diffuse x-ray scattering.

    All the components of the workflow required to reduce data from single
    crystals measured with high-energy synchrotron x-rays on a fast-area
    detector are defined as separate functions. The class is instantiated
    by the entry in the experimental NeXus file corresponding to a single
    360° rotation of the crystal.

        Parameters
        ----------
        entry : NXentry or str, optional
            Entry containing the rotation scan, by default None
        directory : str, optional
            Path to the directory containing the raw data, by default None
        parent : str, optional
            File path to the parent NeXus file, by default None
        entries : list of str, optional
            List of all the rotation scan entries in the file, by default None
        data : str, optional
            Path to the data field in the entry, by default 'data/data'
        extension : str, optional
            Extension of the raw data file, by default '.h5'
        path : str, optional
            Path to the raw data, by default '/entry/data/data'
        threshold : float, optional
            Threshold used to in Bragg peak searches, by default None
        min_pixels : int, optional
            Minimum number of pixels required in Bragg peak searches, by
            default 10
        first : int, optional
            First frame included in the data reduction, by default None
        last : int, optional
            Last frame included in the data reduction, by default None
        radius : float, optional
            Radius used in punching holes in inverse Angstroms, by default None
        monitor : str, optional
            Name of monitor used in normalizations, by default None
        norm : float, optional
            Value used to normalize monitor counts, by default None
        Qh : tuple of floats, optional
            Minimum, step size, and maximum value of Qh array, by default None
        Qk : tuple of floats, optional
            Minimum, step size, and maximum value of Qk array, by default None
        Ql : tuple of floats, optional
            Minimum, step size, and maximum value of Ql array, by default None
        link : bool, optional
            Link metadata, by default False
        maxcount : bool, optional
            Determine maximum counts, by default False
        find : bool, optional
            Find Bragg peaks, by default False
        copy : bool, optional
            Copy refinement and transform parameters, by default False
        refine : bool, optional
            Refine lattice parameters and orientation matrix, by default False
        lattice : bool, optional
            Refine the lattice parameters, by default False
        transform : bool, optional
            Transform the data into Q, by default False
        prepare : bool, optional
            Prepare the 3D data mask, by default False
        mask : bool, optional
            Use mask in performing transforms, by default False
        overwrite : bool, optional
            Overwrite previous analyses, by default False
        monitor_progress : bool, optional
            Monitor progress at the command line, by default False
        gui : bool, optional
            Use PyQt signals to monitor progress, by default False
        """

    def __init__(
            self, entry=None, directory=None, parent=None, entries=None,
            data='data/data', extension='.h5', path='/entry/data/data',
            threshold=None, min_pixels=10, first=None, last=None, radius=None,
            monitor=None, norm=None, Qh=None, Qk=None, Ql=None, link=False,
            maxcount=False, find=False, copy=False, refine=False,
            lattice=False, transform=False, prepare=False, mask=False,
            overwrite=False, monitor_progress=False, gui=False):

        super(NXReduce, self).__init__()

        if isinstance(entry, NXentry):
            self.entry_name = entry.nxname
            self.wrapper_file = entry.nxfilename
            self.sample = os.path.basename(
                os.path.dirname(
                    os.path.dirname(self.wrapper_file)))
            self.label = os.path.basename(os.path.dirname(self.wrapper_file))
            base_name = os.path.basename(
                os.path.splitext(self.wrapper_file)[0])
            self.scan = base_name.replace(self.sample+'_', '')
            self.directory = os.path.realpath(
                os.path.join(
                    os.path.dirname(self.wrapper_file), self.scan))
            self.root_directory = os.path.realpath(
                os.path.dirname(
                    os.path.dirname(
                        os.path.dirname(self.directory))))
            self._root = entry.nxroot
        elif directory is None:
            raise NeXusError('Directory not specified')
        else:
            self.directory = os.path.realpath(directory.rstrip('/'))
            self.root_directory = os.path.dirname(
                os.path.dirname(
                    os.path.dirname(self.directory)))
            self.sample = os.path.basename(
                os.path.dirname(
                    os.path.dirname(self.directory)))
            self.label = os.path.basename(os.path.dirname(self.directory))
            self.scan = os.path.basename(self.directory)
            self.wrapper_file = os.path.join(self.root_directory,
                                             self.sample, self.label,
                                             f'{self.sample}_{self.scan}.nxs')
            self.entry_name = entry
            self._root = None
        self.base_directory = os.path.dirname(self.wrapper_file)
        if parent is None:
            self.parent_file = os.path.join(self.base_directory,
                                            self.sample+'_parent.nxs')
        else:
            self.parent_file = os.path.realpath(parent)

        self.mask_file = os.path.join(self.directory,
                                      self.entry_name+'_mask.nxs')
        self.transform_file = os.path.join(self.directory,
                                           self.entry_name+'_transform.nxs')
        self.masked_transform_file = os.path.join(
            self.directory, self.entry_name+'_masked_transform.nxs')
        self.settings_file = os.path.join(self.directory,
                                          self.entry_name+'_transform.pars')

        self._data = data
        self._field_root = None
        self._field = None
        self._shape = None
        self._mask_root = None
        self._pixel_mask = None
        self._parent_root = None
        self._parent = parent
        self._entries = entries

        if extension.startswith('.'):
            self.extension = extension
        else:
            self.extension = '.' + extension
        self.path = path

        self._threshold = threshold
        self.min_pixels = min_pixels
        self._maximum = None
        self.summed_data = None
        self._first = first
        self._last = last
        self._monitor = monitor
        self._norm = norm
        self._radius = radius
        self.mask_parameters = {'threshold_1': 2, 'horizontal_size_1': 11,
                                'threshold_2': 0.8, 'horizontal_size_2': 51}
        self.Qh = Qh
        self.Qk = Qk
        self.Ql = Ql

        self.link = link
        self.maxcount = maxcount
        self.find = find
        self.copy = copy
        self.refine = refine
        self.lattice = lattice
        self.transform = transform
        self.prepare = prepare
        self.mask = mask
        self.overwrite = overwrite
        self.monitor_progress = monitor_progress
        self.gui = gui

        self._stopped = False

        self._server = None
        self._db = None
        self._logger = None

        nxsetlock(1800)

    start = QtCore.Signal(object)
    update = QtCore.Signal(object)
    result = QtCore.Signal(object)
    stop = QtCore.Signal()

    def __repr__(self):
        return f"NXReduce('{self.sample}_{self.scan}/{self.entry_name}')"

    @property
    def task_directory(self):
        _directory = os.path.join(self.root_directory, 'tasks')
        if not os.path.exists(_directory):
            os.mkdir(_directory)
        return _directory

    @property
    def logger(self):
        if self._logger is None:
            self._logger = logging.getLogger(
                f"{self.label}/{self.sample}_{self.scan}['{self.entry_name}']")
            self._logger.setLevel(logging.DEBUG)
            formatter = logging.Formatter(
                "%(asctime)s %(name)-12s: %(message)s",
                datefmt='%Y-%m-%d %H:%M:%S')
            for handler in self._logger.handlers:
                self._logger.removeHandler(handler)
            if os.path.exists(
                    os.path.join(self.task_directory, 'nxlogger.pid')):
                socketHandler = logging.handlers.SocketHandler(
                    'localhost', logging.handlers.DEFAULT_TCP_LOGGING_PORT)
                self._logger.addHandler(socketHandler)
            else:
                fileHandler = logging.FileHandler(os.path.join(
                    self.task_directory,
                    'nxlogger.log'))
                fileHandler.setFormatter(formatter)
                self._logger.addHandler(fileHandler)
            if not self.gui:
                streamHandler = logging.StreamHandler()
                self._logger.addHandler(streamHandler)
        return self._logger

    @property
    def server(self):
        if self._server is None:
            try:
                self._server = NXServer()
            except Exception as error:
                self.logger.info(str(error))
        return self._server

    @property
    def db(self):
        if self._db is None:
            try:
                self._db = NXDatabase(os.path.join(self.task_directory,
                                                   'nxdatabase.db'))
            except Exception as error:
                self.logger.info(str(error))
        return self._db

    @property
    def root(self):
        if self._root is None:
            self._root = nxload(self.wrapper_file, 'rw')
        return self._root

    @property
    def entry(self):
        if self.entry_name in self.root:
            return self.root[self.entry_name]
        else:
            return None

    @property
    def entries(self):
        if self._entries:
            return self._entries
        else:
            return [entry for entry in self.root.entries if entry != 'entry']

    @property
    def first_entry(self):
        if self.entries:
            return self.entry_name == self.entries[0]
        else:
            return None

    @property
    def data(self):
        if 'data' in self.entry:
            return self.entry['data']
        else:
            return None

    @property
    def field(self):
        if self._field is None:
            self._field = self.data.nxsignal
            self._shape = self._field.shape
        return self._field

    @property
    def shape(self):
        if self._shape is None:
            self._shape = self.field.shape
        return self._shape

    @property
    def data_file(self):
        return self.entry[self._data].nxfilename

    def data_exists(self):
        return is_hdf5(self.data_file)

    @property
    def mask_root(self):
        if self._mask_root is None:
            self._mask_root = nxload(self.mask_file, 'a')
            if 'entry' not in self.mask_root:
                self.mask_root['entry'] = NXentry()
        return self._mask_root

    @property
    def pixel_mask(self):
        if self._pixel_mask is None:
            try:
                self._pixel_mask = (
                    self.entry['instrument/detector/pixel_mask'].nxvalue)
            except Exception as error:
                pass
        return self._pixel_mask

    @pixel_mask.setter
    def pixel_mask(self, mask):
        with self.entry.nxfile:
            self.entry['instrument/detector/pixel_mask'] = mask

    @property
    def parent_root(self):
        if self._parent_root is None:
            self._parent_root = nxload(self.parent_file, 'r')
        return self._parent_root

    @property
    def parent(self):
        if self._parent is None:
            if not self.is_parent() and os.path.exists(self.parent_file):
                self._parent = os.path.realpath(self.parent_file)
        return self._parent

    def is_parent(self):
        if (os.path.exists(self.parent_file) and
                os.path.realpath(self.parent_file) == self.wrapper_file):
            return True
        else:
            return False

    def make_parent(self):
        if self.is_parent():
            self.logger.info(f"'{self.wrapper_file}' already set as parent")
            return
        elif os.path.exists(self.parent_file):
            if self.overwrite:
                os.remove(self.parent_file)
            else:
                raise NeXusError(f"'{os.path.realpath(self.parent_file)}' "
                                 "already set as parent")
        self.record_start('nxcopy')
        os.symlink(os.path.basename(self.wrapper_file), self.parent_file)
        self.record('nxcopy', parent=self.wrapper_file)
        self.record_end('nxcopy')
        self._parent = None
        self.logger.info(
            f"'{os.path.realpath(self.parent_file)}' set as parent")

    @property
    def first(self):
        _first = self._first
        if _first is None:
            if 'nxreduce' in self.root['entry']:
                _first = self.root['entry/nxreduce/first_frame']
            elif ('peaks' in self.entry and
                  'first' in self.entry['peaks'].attrs):
                _first = self.entry['peaks'].attrs['first']
            elif 'data' in self.entry and 'first' in self.entry['data'].attrs:
                _first = self.entry['data'].attrs['first']
            elif self.parent:
                root = self.parent_root
                entry = root[self.entry_name]
                if 'nxreduce' in root['entry']:
                    _first = root['entry/nxreduce/first_frame']
                elif 'peaks' in entry and 'first' in entry['peaks'].attrs:
                    _first = entry['peaks'].attrs['first']
                elif 'first' in entry['data'].attrs:
                    _first = entry['data'].attrs['first']
        try:
            self._first = int(_first)
        except Exception as error:
            self._first = None
        return self._first

    @first.setter
    def first(self, value):
        try:
            self._first = np.int(value)
        except ValueError:
            pass

    @property
    def last(self):
        _last = self._last
        if _last is None:
            if 'nxreduce' in self.root['entry']:
                _last = self.root['entry/nxreduce/last_frame']
            elif 'peaks' in self.entry and 'last' in self.entry['peaks'].attrs:
                _last = self.entry['peaks'].attrs['last']
            elif 'data' in self.entry and 'last' in self.entry['data'].attrs:
                _last = self.entry['data'].attrs['last']
            elif self.parent:
                root = self.parent_root
                entry = root[self.entry_name]
                if 'nxreduce' in root['entry']:
                    _last = root['entry/nxreduce/last_frame']
                elif 'peaks' in entry and 'last' in entry['peaks'].attrs:
                    _last = entry['peaks'].attrs['last']
                elif 'last' in root[self.entry_name]['data'].attrs:
                    _last = entry['data'].attrs['last']
        try:
            self._last = int(_last)
        except Exception as error:
            self._last = None
        return self._last

    @last.setter
    def last(self, value):
        try:
            self._last = np.int(value)
        except ValueError:
            pass

    @property
    def threshold(self):
        _threshold = self._threshold
        if self._threshold is not None:
            return self._threshold
        else:
            if 'nxreduce' in self.root['entry']:
                _threshold = self.root['entry/nxreduce/threshold']
            elif ('peaks' in self.entry and
                  'threshold' in self.entry['peaks'].attrs):
                _threshold = self.entry['peaks'].attrs['threshold']
            elif self.parent:
                root = self.parent_root
                entry = root[self.entry_name]
                if 'nxreduce' in root['entry']:
                    _threshold = root['entry/nxreduce/threshold']
                elif ('peaks' in entry and
                      'threshold' in entry['peaks'].attrs):
                    _threshold = entry['peaks'].attrs['threshold']
        _default = 50000.0
        if _threshold is None:
            self._threshold = _default
        else:
            try:
                self._threshold = float(_threshold)
                if self._threshold <= 0.0:
                    self._threshold = _default
            except Exception:
                self._threshold = _default
        return self._threshold

    @threshold.setter
    def threshold(self, value):
        self._threshold = value

    @property
    def radius(self):
        _radius = self._radius
        if _radius is None:
            if ('nxreduce' in self.root['entry'] and
                    'radius' in self.root['entry/nxreduce']):
                _radius = self.root['entry/nxreduce/radius']
            elif self.parent:
                root = self.parent_root
                if ('nxreduce' in root['entry'] and
                        'radius' in root['entry/nxreduce']):
                    _radius = root['entry/nxreduce/radius']
        if _radius is None:
            _radius = 0.2
        try:
            self._radius = float(_radius)
        except Exception:
            self._radius = 0.2
        return self._radius

    @radius.setter
    def radius(self, value):
        self._radius = value

    @property
    def norm(self):
        _norm = self._norm
        if _norm is None:
            if 'nxreduce' in self.root['entry']:
                _norm = self.root['entry/nxreduce/norm']
            elif 'peaks' in self.entry and 'norm' in self.entry['peaks'].attrs:
                _norm = self.entry['peaks'].attrs['norm']
            elif self.parent:
                root = self.parent_root
                entry = root[self.entry_name]
                if 'nxreduce' in root['entry']:
                    _norm = root['entry/nxreduce/norm']
                elif 'peaks' in entry and 'norm' in entry['peaks'].attrs:
                    _norm = entry['peaks'].attrs['norm']
        try:
            self._norm = float(_norm)
            if self._norm <= 0:
                self._norm = None
        except Exception:
            self._norm = None
        return self._norm

    @norm.setter
    def norm(self, value):
        self._norm = value

    @property
    def monitor(self):
        _monitor = self._monitor
        if _monitor is None:
            if 'nxreduce' in self.root['entry']:
                _monitor = self.root['entry/nxreduce/monitor']
            elif self.parent:
                root = self.parent_root
                if 'nxreduce' in root['entry']:
                    _monitor = root['entry/nxreduce/monitor']
                else:
                    _monitor = 'monitor1'
            else:
                _monitor = 'monitor1'
        self._monitor = str(_monitor)
        return self._monitor

    @monitor.setter
    def monitor(self, value):
        self._monitor = value

    @property
    def maximum(self):
        if self._maximum is None:
            if 'data' in self.entry and 'maximum' in self.entry['data'].attrs:
                self._maximum = self.entry['data'].attrs['maximum']
        return self._maximum

    def complete(self, program):
        if program == 'nxcombine':
            return program in self.root['entry']
        else:
            return program in self.entry

    def all_complete(self, program):
        """ Check that all entries for this temperature are done """
        complete = True
        for entry in self.entries:
            if program not in self.root[entry]:
                complete = False
        return complete

    def not_complete(self, program):
        return program not in self.entry or self.overwrite

    def start_progress(self, start, stop):
        self._start = start
        if self.gui:
            self._step = (stop - start) / 100
            self._value = int(start)
            self.start.emit((0, 100))
        elif self.monitor_progress:
            print('Frame', end='')
        self.stopped = False
        return timeit.default_timer()

    def update_progress(self, i):
        if self.gui:
            _value = int(i/self._step)
            if _value > self._value:
                self.update.emit(_value)
                self._value = _value
        elif self.monitor_progress and (i - self._start) % 100 == 0:
            print(f'\rFrame {i}', end='')

    def stop_progress(self):
        if self.monitor_progress:
            print('')
        self.stopped = True
        return timeit.default_timer()

    @property
    def stopped(self):
        return self._stopped

    @stopped.setter
    def stopped(self, value):
        self._stopped = value

    def record(self, program, **kwargs):
        """ Record that a task has finished. Update NeXus file and database """
        process = kwargs.pop('process', program)
        parameters = '\n'.join(
            [f'{k}: {v}'.replace('_', ' ').capitalize()
             for (k, v) in kwargs.items()])
        note = NXnote(process, (f'Current machine: {platform.node()}\n' +
                                f'Current directory: {self.directory}\n' +
                                parameters))
        with self.root.nxfile:
            if process in self.entry:
                del self.entry[process]
            self.entry[process] = NXprocess(
                program=f'{process}',
                sequence_index=len(self.entry.NXprocess) + 1,
                version='nxrefine v' + __version__, note=note)

    def record_start(self, program):
        """ Record that a task has started. Update database """
        try:
            self.db.start_task(self.wrapper_file, program, self.entry_name)
        except Exception as error:
            self.logger.info(str(error))

    def record_end(self, program):
        """ Record that a task has ended. Update database """
        try:
            self.db.end_task(self.wrapper_file, program, self.entry_name)
        except Exception as error:
            self.logger.info(str(error))

    def record_fail(self, program):
        """ Record that a task has failed. Update database """
        try:
            self.db.fail_task(self.wrapper_file, program, self.entry_name)
        except Exception as error:
            self.logger.info(str(error))

    def nxlink(self):
        if self.not_complete('nxlink') and self.link:
            if not self.data_exists():
                self.logger.info('Data file not available')
                return
            self.record_start('nxlink')
            self.link_data()
            logs = self.read_logs()
            if logs:
                self.transfer_logs(logs)
                self.record('nxlink', logs='Transferred')
                self.record_end('nxlink')
                self.logger.info('Entry linked to raw data')
            else:
                self.record_fail('nxlink')
        elif self.link:
            self.logger.info('Data already linked')

    def link_data(self):
        if self.field:
            with self.root.nxfile:
                frames = np.arange(self.shape[0], dtype=np.int32)
                if 'instrument/detector/frame_time' in self.entry:
                    frame_time = self.entry['instrument/detector/frame_time']
                else:
                    frame_time = 0.1
                if 'data' not in self.entry:
                    self.entry['data'] = NXdata()
                    self.entry['data/x_pixel'] = np.arange(
                        self.shape[2], dtype=np.int32)
                    self.entry['data/y_pixel'] = np.arange(
                        self.shape[1], dtype=np.int32)
                    self.entry['data/frame_number'] = frames
                    self.entry['data/frame_time'] = frame_time * frames
                    self.entry['data/frame_time'].attrs['units'] = 's'
                    data_file = os.path.relpath(
                        self.data_file, os.path.dirname(self.wrapper_file))
                    self.entry['data/data'] = NXlink(self.path, data_file)
                    self.entry['data'].nxsignal = self.entry['data/data']
                    self.logger.info(
                        'Data group created and linked to external data')
                else:
                    if self.entry['data/frame_number'].shape != self.shape[0]:
                        del self.entry['data/frame_number']
                        self.entry['data/frame_number'] = frames
                        if 'frame_time' in self.entry['data']:
                            del self.entry['data/frame_time']
                        self.logger.info('Fixed frame number axis')
                    if 'data/frame_time' not in self.entry:
                        self.entry['data/frame_time'] = frame_time * frames
                        self.entry['data/frame_time'].attrs['units'] = 's'
                self.entry['data'].nxaxes = [self.entry['data/frame_number'],
                                             self.entry['data/y_pixel'],
                                             self.entry['data/x_pixel']]
                with self.field.nxfile as f:
                    time_path = (
                        'entry/instrument/NDAttributes/NDArrayTimeStamp')
                    if time_path in f:
                        start = datetime.fromtimestamp(f[time_path][0])
                        # In EPICS, the epoch started in 1990, not 1970
                        start_time = start.replace(
                            year=start.year+20).isoformat()
                        self.entry['start_time'] = start_time
                        self.entry['data/frame_time'].attrs['start'] = (
                            start_time)
        else:
            self.logger.info('No raw data loaded')

    def read_logs(self):
        head_file = os.path.join(self.directory, self.entry_name+'_head.txt')
        meta_file = os.path.join(self.directory, self.entry_name+'_meta.txt')
        if os.path.exists(head_file) and os.path.exists(meta_file):
            logs = NXcollection()
        else:
            if not os.path.exists(head_file):
                self.logger.info(
                    f"'{self.entry_name}_head.txt' does not exist")
            if not os.path.exists(meta_file):
                self.logger.info(
                    f"'{self.entry_name}_meta.txt' does not exist")
            return None
        with open(head_file) as f:
            lines = f.readlines()
        for line in lines:
            key, value = line.split(', ')
            value = value.strip('\n')
            try:
                value = np.float(value)
            except Exception:
                pass
            logs[key] = value
        meta_input = np.genfromtxt(meta_file, delimiter=',', names=True)
        for i, key in enumerate(meta_input.dtype.names):
            logs[key] = [array[i] for array in meta_input]
        return logs

    def transfer_logs(self, logs):
        with self.root.nxfile:
            if 'instrument' not in self.entry:
                self.entry['instrument'] = NXinstrument()
            if 'logs' in self.entry['instrument']:
                del self.entry['instrument/logs']
            self.entry['instrument/logs'] = logs
            frame_number = self.entry['data/frame_number']
            frames = frame_number.size
            if 'MCS1' in logs:
                if 'monitor1' in self.entry:
                    del self.entry['monitor1']
                data = logs['MCS1'][:frames]
                # Remove outliers at beginning and end of frames
                data[0] = data[1]
                data[-1] = data[-2]
                self.entry['monitor1'] = NXmonitor(NXfield(data, name='MCS1'),
                                                   frame_number)
                if 'data/frame_time' in self.entry:
                    self.entry['monitor1/frame_time'] = (
                        self.entry['data/frame_time'])
            if 'MCS2' in logs:
                if 'monitor2' in self.entry:
                    del self.entry['monitor2']
                data = logs['MCS2'][:frames]
                # Remove outliers at beginning and end of frames
                data[0] = data[1]
                data[-1] = data[-2]
                self.entry['monitor2'] = NXmonitor(NXfield(data, name='MCS2'),
                                                   frame_number)
                if 'data/frame_time' in self.entry:
                    self.entry['monitor2/frame_time'] = (
                        self.entry['data/frame_time'])
            if 'source' not in self.entry['instrument']:
                self.entry['instrument/source'] = NXsource()
            self.entry['instrument/source/name'] = 'Advanced Photon Source'
            self.entry['instrument/source/type'] = 'Synchrotron X-ray Source'
            self.entry['instrument/source/probe'] = 'x-ray'
            if 'Storage_Ring_Current' in logs:
                self.entry['instrument/source/current'] = (
                    logs['Storage_Ring_Current'])
            if 'SCU_Current' in logs:
                self.entry['instrument/source/undulator_current'] = (
                    logs['SCU_Current'])
            if 'UndulatorA_gap' in logs:
                self.entry['instrument/source/undulator_gap'] = (
                    logs['UndulatorA_gap'])
            if 'Calculated_filter_transmission' in logs:
                if 'attenuator' not in self.entry['instrument']:
                    self.entry['instrument/attenuator'] = NXattenuator()
                self.entry['instrument/attenuator/attenuator_transmission'] = (
                    logs['Calculated_filter_transmission'])

    def nxmax(self):
        if self.not_complete('nxmax') and self.maxcount:
            if not self.data_exists():
                self.logger.info('Data file not available')
                return
            self.record_start('nxmax')
            maximum = self.find_maximum()
            if self.gui:
                if maximum:
                    self.result.emit(maximum)
                self.stop.emit()
            else:
                self.write_maximum(maximum)
                self.record('nxmax', maximum=maximum,
                            first_frame=self.first, last_frame=self.last)
                self.record_end('nxmax')
        elif self.maxcount:
            self.logger.info('Maximum counts already found')

    def find_maximum(self):
        self.logger.info('Finding maximum counts')
        with self.field.nxfile:
            maximum = 0.0
            nframes = self.shape[0]
            chunk_size = self.field.chunks[0]
            if chunk_size < 20:
                chunk_size = 50
            if self.first is None:
                self.first = 0
            if self.last is None:
                self.last = nframes
            data = self.field.nxfile[self.path]
            fsum = np.zeros(nframes, dtype=np.float64)
            pixel_mask = self.pixel_mask
            # Add constantly firing pixels to the mask
            pixel_max = np.zeros((self.shape[1], self.shape[2]))
            v = data[0:10, :, :]
            for i in range(10):
                pixel_max = np.maximum(v[i, :, :], pixel_max)
            pixel_mean = v.sum(0) / 10.
            mask = np.zeros((self.shape[1], self.shape[2]), dtype=np.int8)
            mask[np.where(pixel_max == pixel_mean)] = 1
            mask[np.where(pixel_mean < 100)] = 0
            pixel_mask = pixel_mask | mask
            self.pixel_mask = pixel_mask
            # Start looping over the data
            tic = self.start_progress(self.first, self.last)
            for i in range(self.first, self.last, chunk_size):
                if self.stopped:
                    return None
                self.update_progress(i)
                try:
                    v = data[i:i+chunk_size, :, :]
                except IndexError as error:
                    pass
                if i == self.first:
                    vsum = v.sum(0)
                else:
                    vsum += v.sum(0)
                if pixel_mask is not None:
                    v = np.ma.masked_array(v)
                    v.mask = pixel_mask
                fsum[i:i+chunk_size] = v.sum((1, 2))
                if maximum < v.max():
                    maximum = v.max()
                del v
        if pixel_mask is not None:
            vsum = np.ma.masked_array(vsum)
            vsum.mask = pixel_mask
        self.summed_data = NXfield(vsum, name='summed_data')
        self.summed_frames = NXfield(fsum, name='summed_frames')
        toc = self.stop_progress()
        self.logger.info(f'Maximum counts: {maximum} ({(toc-tic):g} seconds)')
        return maximum

    def write_maximum(self, maximum):
        with self.root.nxfile:
            self.entry['data'].attrs['maximum'] = maximum
            self.entry['data'].attrs['first'] = self.first
            self.entry['data'].attrs['last'] = self.last
            if 'summed_data' in self.entry:
                del self.entry['summed_data']
            self.entry['summed_data'] = NXdata(self.summed_data,
                                               self.entry['data'].nxaxes[-2:])
            if 'summed_frames' in self.entry:
                del self.entry['summed_frames']
            self.entry['summed_frames'] = NXdata(self.summed_frames,
                                                 self.entry['data'].nxaxes[0])
            calculations = self.calculate_radial_sums()
            if calculations:
                polar_angle, intensity, polarization = calculations
                if 'radial_sum' in self.entry:
                    del self.entry['radial_sum']
                self.entry['radial_sum'] = NXdata(
                    NXfield(intensity, name='radial_sum'),
                    NXfield(polar_angle, name='polar_angle'))
                if 'polarization' not in self.entry['instrument/detector']:
                    self.entry['instrument/detector/polarization'] = (
                        polarization)

    def calculate_radial_sums(self):
        try:
            from pyFAI.azimuthalIntegrator import AzimuthalIntegrator
            parameters = (
                self.entry['instrument/calibration/refinement/parameters'])
            ai = AzimuthalIntegrator(
                dist=parameters['Distance'].nxvalue,
                detector=parameters['Detector'].nxvalue,
                poni1=parameters['Poni1'].nxvalue,
                poni2=parameters['Poni2'].nxvalue,
                rot1=parameters['Rot1'].nxvalue,
                rot2=parameters['Rot2'].nxvalue,
                rot3=parameters['Rot3'].nxvalue,
                pixel1=parameters['PixelSize1'].nxvalue,
                pixel2=parameters['PixelSize2'].nxvalue,
                wavelength=parameters['Wavelength'].nxvalue)
            polarization = ai.polarization(factor=0.99)
            counts = self.summed_data.nxvalue / polarization
            polar_angle, intensity = ai.integrate1d(counts,
                                                    2048,
                                                    unit='2th_deg',
                                                    mask=self.pixel_mask,
                                                    correctSolidAngle=True)
            return polar_angle, intensity, polarization
        except Exception as error:
            self.logger.info('Unable to create radial sum')
            self.logger.info(str(error))
            return None

    def nxfind(self):
        if self.not_complete('nxfind') and self.find:
            if not self.data_exists():
                self.logger.info('Data file not available')
                return
            self.record_start('nxfind')
            peaks = self.find_peaks()
            if self.gui:
                if peaks:
                    self.result.emit(peaks)
                self.stop.emit()
            elif peaks:
                self.write_peaks(peaks)
                self.record('nxfind', threshold=self.threshold,
                            first_frame=self.first, last_frame=self.last,
                            peak_number=len(peaks))
                self.record_end('nxfind')
            else:
                self.record_fail('nxfind')
        elif self.find:
            self.logger.info('Peaks already found')

    def find_peaks(self):
        self.logger.info("Finding peaks")

        with self.field.nxfile:
            if self.first is None:
                self.first = 0
            if self.last is None:
                self.last = self.shape[0]
            z_min, z_max = self.first, self.last

            tic = self.start_progress(z_min, z_max)

<<<<<<< HEAD
            lio = labelimage.labelimage(self.shape[-2:], 
                                        flipper=labelimage.flip1)
            allpeaks = []
            if len(self.shape) == 2:
                res = None
            else:
                chunk_size = self.field.chunks[0]
                pixel_tolerance = 50
                frame_tolerance = 10
                nframes = z_max
                data = self.field.nxfile[self.path]
                for i in range(0, nframes, chunk_size):
                    if self.stopped:
                        return None
                    try:
                        if i + chunk_size > z_min and i < z_max:
                            self.update_progress(i)
                            v = data[i:i+chunk_size, :, :]
                            for j in range(chunk_size):
                                if i+j >= z_min and i+j <= z_max:
                                    omega = np.float32(i+j)
                                    lio.peaksearch(v[j], self.threshold, omega)
                                    if lio.res is not None:
                                        cImageD11.blob_moments(lio.res)
                                        for k in range(lio.res.shape[0]):
                                            res = lio.res[k]
                                            peak = NXBlob(
                                                res[0],
                                                res[22],
                                                res[23],
                                                res[24],
                                                omega, res[27],
                                                res[26],
                                                res[29],
                                                self.threshold,
                                                pixel_tolerance,
                                                frame_tolerance)
                                            if peak.isvalid(self.pixel_mask):
                                                allpeaks.append(peak)
                    except IndexError as error:
                        pass

        if not allpeaks:
            toc = self.stop_progress()
            self.logger.info(f'No peaks found ({toc - tic:g} seconds)')
            return None
=======
            self.blobs = []
>>>>>>> 42fb4f7e

            def save_blobs(lio, blobs):
                for b in blobs:
                    blob = NXBlob(b)
                    if blob.isvalid(self.pixel_mask, self.min_pixels):
                        self.blobs.append(blob)
                if lio.onfirst > 0:
                    lio.onfirst = 0

            labelimage.outputpeaks = save_blobs
            lio = labelimage(self.shape[-2:], flipper=flip1,
                             fileout=os.devnull)
            nframes = z_max
            data = self.field.nxfile[self.path]
            for i in range(0, nframes):
                if self.stopped:
                    return None
                self.update_progress(i)
                lio.peaksearch(data[i], self.threshold, i)
                lio.mergelast()
            lio.finalise()

        peaks = sorted(self.blobs, key=operator.attrgetter('z'))

        toc = self.stop_progress()
        self.logger.info(f'{len(peaks)} peaks found ({toc - tic:g} seconds)')
        return peaks

    def write_peaks(self, peaks):
        group = NXreflections()
        group['npixels'] = NXfield([peak.np for peak in peaks], dtype=float)
        group['intensity'] = NXfield([peak.intensity for peak in peaks],
                                     dtype=float)
        group['x'] = NXfield([peak.x for peak in peaks], dtype=float)
        group['y'] = NXfield([peak.y for peak in peaks], dtype=float)
        group['z'] = NXfield([peak.z for peak in peaks], dtype=float)
        group['sigx'] = NXfield([peak.sigx for peak in peaks], dtype=float)
        group['sigy'] = NXfield([peak.sigy for peak in peaks], dtype=float)
        group['sigz'] = NXfield([peak.sigz for peak in peaks], dtype=float)
        group['covxy'] = NXfield([peak.covxy for peak in peaks], dtype=float)
        group['covyz'] = NXfield([peak.covyz for peak in peaks], dtype=float)
        group['covzx'] = NXfield([peak.covzx for peak in peaks], dtype=float)
        group.attrs['first'] = self.first
        group.attrs['last'] = self.last
        group.attrs['threshold'] = self.threshold
        with self.root.nxfile:
            if 'peaks' in self.entry:
                del self.entry['peaks']
            self.entry['peaks'] = group
            refine = NXRefine(self.entry)
            polar_angles, azimuthal_angles = refine.calculate_angles(refine.xp,
                                                                     refine.yp)
            refine.write_angles(polar_angles, azimuthal_angles)

    def nxcopy(self):
        if not self.copy:
            return
        elif self.is_parent():
            self.logger.info('Set as parent; no parameters copied')
        elif self.not_complete('nxcopy'):
            self.record_start('nxcopy')
            if self.parent:
                self.copy_parameters()
                self.record('nxcopy', parent=self.parent)
                self.record_end('nxcopy')
            else:
                self.logger.info('No parent defined')
                self.record_fail('nxcopy')
        else:
            self.logger.info('Parameters already copied')

    def copy_parameters(self):
        with self.parent_root.nxfile:
            input = self.parent_root
            input_ref = NXRefine(input[self.entry_name])
            with self.root.nxfile:
                output_ref = NXRefine(self.entry)
                input_ref.copy_parameters(output_ref, sample=True,
                                          instrument=True)
        self.logger.info(
            "Parameters copied from "
            f"'{os.path.basename(os.path.realpath(self.parent))}'")

    def nxrefine(self):
        if self.not_complete('nxrefine') and self.refine:
            if not self.complete('nxfind'):
                self.logger.info(
                    'Cannot refine until peak search is completed')
                return
            self.record_start('nxrefine')
            self.logger.info('Refining orientation')
            if self.lattice or self.first_entry:
                lattice = True
            else:
                lattice = False
            result = self.refine_parameters(lattice=lattice)
            if result:
                if not self.gui:
                    self.write_refinement(result)
                self.record('nxrefine', fit_report=result.fit_report)
                self.record_end('nxrefine')
            else:
                self.record_fail('nxrefine')
        elif self.refine:
            self.logger.info('HKL values already refined')

    def refine_parameters(self, lattice=False):
        with self.root.nxfile:
            refine = NXRefine(self.entry)
            refine.refine_hkls(lattice=lattice, chi=True, omega=True)
            fit_report = refine.fit_report
            refine.refine_hkls(chi=True, omega=True)
            fit_report = fit_report + '\n' + refine.fit_report
            refine.refine_orientation_matrix()
            fit_report = fit_report + '\n' + refine.fit_report
            if refine.result.success:
                refine.fit_report = fit_report
                self.logger.info('Refined HKL values')
                return refine
            else:
                self.logger.info('HKL refinement not successful')
                return None

    def write_refinement(self, refine):
        with self.root.nxfile:
            refine.write_parameters()

    def nxtransform(self):
        if self.not_complete('nxtransform') and self.transform:
            if not self.complete('nxrefine'):
                self.logger.info(
                    'Cannot transform until the orientation is complete')
                return
            self.record_start('nxtransform')
            cctw_command = self.prepare_transform()
            if cctw_command:
                self.logger.info('Transform process launched')
                tic = timeit.default_timer()
                with self.field.nxfile:
                    with NXLock(self.transform_file):
                        process = subprocess.run(cctw_command, shell=True,
                                                 stdout=subprocess.PIPE,
                                                 stderr=subprocess.PIPE)
                toc = timeit.default_timer()
                if process.returncode == 0:
                    self.logger.info(
                        f'Transform completed ({toc - tic:g} seconds)')
                    self.record('nxtransform', norm=self.norm,
                                command=cctw_command,
                                output=process.stdout.decode(),
                                errors=process.stderr.decode())
                    self.record_end('nxtransform')
                else:
                    self.logger.info('Transform completed - errors reported '
                                     f'({(toc-tic):g} seconds)')
                    self.record_fail('nxtransform')
            else:
                self.logger.info('CCTW command invalid')
                self.record_fail('nxtransform')
        elif self.transform:
            self.logger.info('Data already transformed')

    def get_transform_grid(self):
        if self.Qh and self.Qk and self.Ql:
            try:
                self.Qh = [np.float32(v) for v in self.Qh]
                self.Qk = [np.float32(v) for v in self.Qk]
                self.Ql = [np.float32(v) for v in self.Ql]
            except Exception:
                self.Qh = self.Qk = self.Ql = None
        else:
            if 'transform' in self.entry:
                transform = self.entry['transform']
            elif 'masked_transform' in self.entry:
                transform = self.entry['masked_transform']
            elif self.parent:
                root = self.parent_root
                if 'transform' in root[self.entry_name]:
                    transform = root[self.entry_name]['transform']
                elif 'masked_transform' in root[self.entry_name]:
                    transform = root[self.entry_name]['masked_transform']
            try:
                Qh, Qk, Ql = (transform['Qh'].nxvalue,
                              transform['Qk'].nxvalue,
                              transform['Ql'].nxvalue)
                self.Qh = Qh[0], Qh[1]-Qh[0], Qh[-1]
                self.Qk = Qk[0], Qk[1]-Qk[0], Qk[-1]
                self.Ql = Ql[0], Ql[1]-Ql[0], Ql[-1]
            except Exception:
                self.Qh = self.Qk = self.Ql = None

    def get_normalization(self):
        from scipy.signal import savgol_filter
        with self.root.nxfile:
            if self.norm and self.monitor in self.entry:
                monitor_signal = self.entry[self.monitor].nxsignal / self.norm
                monitor_signal[0] = monitor_signal[1]
                monitor_signal[-1] = monitor_signal[-2]
                self.data['monitor_weight'] = savgol_filter(monitor_signal,
                                                            501, 2)
                self.data['monitor_weight'].attrs['axes'] = 'frame_number'
                self.data['monitor_weight'][0] = self.data['monitor_weight'][1]
                self.data['monitor_weight'][-1] = (
                    self.data['monitor_weight'][-2])

    def prepare_transform(self, mask=False):
        if mask:
            transform_file = self.masked_transform_file
        else:
            transform_file = self.transform_file
        with self.root.nxfile:
            self.get_transform_grid()
            if self.norm:
                self.get_normalization()
            if self.Qh and self.Qk and self.Ql:
                refine = NXRefine(self.entry)
                refine.read_parameters()
                refine.h_start, refine.h_step, refine.h_stop = self.Qh
                refine.k_start, refine.k_step, refine.k_stop = self.Qk
                refine.l_start, refine.l_step, refine.l_stop = self.Ql
                refine.define_grid()
                refine.prepare_transform(transform_file, mask=mask)
                refine.write_settings(self.settings_file)
                command = refine.cctw_command(mask)
                if command and os.path.exists(transform_file):
                    with NXLock(transform_file):
                        os.remove(transform_file)
                return command
            else:
                self.logger.info('Invalid HKL grid')
                return None

    def nxprepare(self):
        if self.not_complete('nxprepare_mask') and self.prepare:
            if not self.complete('nxrefine'):
                self.logger.info(
                    'Cannot prepare mask until the orientation is complete')
                return
            self.record_start('nxprepare')
            self.logger.info('Preparing 3D mask')
            self.prepare_mask()
            self.record('nxprepare', masked_file=self.mask_file,
                        process='nxprepare_mask')
            self.record_end('nxprepare')
        elif self.prepare:
            self.logger.info('3D Mask already prepared')

    def prepare_mask(self):
        with self.mask_root.nxfile:
            if 'mask' in self.mask_root['entry']:
                if self.overwrite:
                    del self.mask_root['entry/mask']
                else:
                    self.logger.info('Mask already completed')
                    return
            mask = self.mask_root['entry/mask'] = NXfield(
                shape=self.shape, dtype=np.int8, fillvalue=0)

            nframes = self.shape[0]
            tic = self.start_progress(0, nframes)
            for z in range(0, nframes, 50):
                if self.stopped:
                    return None
                self.update_progress(z)
                zmin = max(0, z-1)
                zmax = min(z+50, nframes) + 1
                slab = self.field[zmin:zmax, :, :].nxvalue
                mask_array = mask_volume(
                    slab, self.pixel_mask,
                    threshold_1=self.mask_parameters['threshold_1'],
                    horiz_size_1=self.mask_parameters['horizontal_size_1'],
                    threshold_2=self.mask_parameters['threshold_2'],
                    horiz_size_2=self.mask_parameters['horizontal_size_2'])
                mask[z:zmax] = mask_array

        with self.root.nxfile:
            if 'data_mask' in self.data:
                del self.data['data_mask']
            self.data['data_mask'] = NXlink('entry/mask', self.mask_file)

            toc = timeit.default_timer()

        toc = self.stop_progress()
        self.logger.info("3D Mask stored in "
                         f"'{self.mask_file}' ({toc-tic:g} seconds)")

    def nxmasked_transform(self):
        if (self.not_complete('nxmasked_transform') and
                self.transform and self.mask):
            self.record_start('nxmasked_transform')
            if not self.all_complete('nxprepare_mask'):
                self.logger.info(
                    'Cannot perform masked transform until the 3D mask ' +
                    'is prepared for all entries')
                self.record_fail('nxmasked_transform')
                return
            cctw_command = self.prepare_transform(mask=True)
            if cctw_command:
                self.logger.info('Masked transform launched')
                tic = timeit.default_timer()
                with self.field.nxfile:
                    with NXLock(self.masked_transform_file):
                        process = subprocess.run(cctw_command, shell=True,
                                                 stdout=subprocess.PIPE,
                                                 stderr=subprocess.PIPE)
                toc = timeit.default_timer()
                if process.returncode == 0:
                    self.logger.info(
                        f'Masked transform completed ({(toc-tic):g} seconds)')
                    self.record('nxmasked_transform', mask=self.mask_file,
                                norm=self.norm,
                                command=cctw_command,
                                output=process.stdout.decode(),
                                errors=process.stderr.decode())
                    self.record_end('nxmasked_transform')
                else:
                    self.logger.info(
                        'Masked transform completed - '
                        f'errors reported ({(toc-tic):g} seconds)')
                    self.record_fail('nxmasked_transform')
            else:
                self.logger.info('CCTW command invalid')
        elif self.transform and self.mask:
            self.logger.info('Masked data already transformed')

    def nxsum(self, scan_list, update=False):
        if os.path.exists(self.data_file) and not (self.overwrite or update):
            self.logger.info('Data already summed')
        elif not os.path.exists(self.directory):
            self.logger.info('Sum directory not created')
        else:
            self.record_start('nxsum')
            self.logger.info('Sum files launched')
            tic = timeit.default_timer()
            if not self.check_files(scan_list):
                self.record_fail('nxsum')
            else:
                self.logger.info('All files and metadata have been checked')
                if not update:
                    self.sum_files(scan_list)
                self.sum_monitors(scan_list)
                toc = timeit.default_timer()
                self.logger.info(f'Sum completed ({toc - tic:g} seconds)')
                self.record('nxsum', scans=','.join(scan_list))
                self.record_end('nxsum')

    def check_sum_files(self, scan_list):
        status = True
        for i, scan in enumerate(scan_list):
            reduce = NXReduce(self.entry_name,
                              os.path.join(self.base_directory, scan))
            if not os.path.exists(reduce.data_file):
                self.logger.info(f"'{reduce.data_file}' does not exist")
                status = False
            elif 'monitor1' not in reduce.entry:
                self.logger.info(
                    f"Monitor1 not present in {reduce.wrapper_file}")
                status = False
        return status

    def sum_files(self, scan_list):

        nframes = 3650
        chunk_size = 500
        for i, scan in enumerate(scan_list):
            reduce = NXReduce(self.entry_name,
                              os.path.join(self.base_directory, scan))
            self.logger.info(
                f"Summing {self.entry_name} in '{reduce.data_file}'")
            if i == 0:
                shutil.copyfile(reduce.data_file, self.data_file)
                new_file = h5.File(self.data_file, 'r+')
                new_field = new_file[self.path]
            else:
                scan_file = h5.File(reduce.data_file, 'r')
                scan_field = scan_file[self.path]
                for i in range(0, nframes, chunk_size):
                    new_slab = new_field[i:i+chunk_size, :, :]
                    scan_slab = scan_field[i:i+chunk_size, :, :]
                    new_field[i:i+chunk_size, :, :] = new_slab + scan_slab
        self.logger.info("Raw data files summed")

    def sum_monitors(self, scan_list, update=False):

        for i, scan in enumerate(scan_list):
            reduce = NXReduce(self.entry_name,
                              os.path.join(self.base_directory, scan))
            self.logger.info(
                f"Adding {self.entry_name} monitors in "
                f"'{reduce.wrapper_file}'")
            if i == 0:
                monitor1 = reduce.entry['monitor1/MCS1'].nxvalue
                monitor2 = reduce.entry['monitor2/MCS2'].nxvalue
                if 'monitor_weight' not in reduce.entry['data']:
                    reduce.get_normalization()
                monitor_weight = reduce.entry['data/monitor_weight'].nxvalue
                if os.path.exists(reduce.mask_file):
                    shutil.copyfile(reduce.mask_file, self.mask_file)
            else:
                monitor1 += reduce.entry['monitor1/MCS1'].nxvalue
                monitor2 += reduce.entry['monitor2/MCS2'].nxvalue
                if 'monitor_weight' not in reduce.entry['data']:
                    reduce.get_normalization()
                monitor_weight += reduce.entry['data/monitor_weight'].nxvalue
        with self.root.nxfile:
            self.entry['monitor1/MCS1'] = monitor1
            self.entry['monitor2/MCS2'] = monitor2
            self.entry['data/monitor_weight'] = monitor_weight

    def nxreduce(self):
        self.nxlink()
        self.nxmax()
        self.nxfind()
        self.nxcopy()
        if self.complete('nxfind') and self.complete('nxcopy'):
            self.nxrefine()
        if self.complete('nxrefine'):
            self.nxprepare()
            if self.mask:
                self.nxmasked_transform()
            else:
                self.nxtransform()
        elif self.transform:
            self.logger.info('Orientation has not been refined')
            self.record_fail('nxtransform')
            self.record_fail('nxmasked_transform')

    def command(self, parent=False):
        switches = [f'-d {self.directory}', f'-e {self.entry_name}']
        if parent:
            command = 'nxparent '
            if self.first is not None:
                switches.append(f'-f {self.first}')
            if self.last is not None:
                switches.append(f'-l {self.last}')
            if self.threshold is not None:
                switches.append(f'-t {self.threshold}')
            if self.norm is not None:
                switches.append(f'-n {self.norm}')
            if self.radius is not None:
                switches.append(f'-r {self.radius}')
            switches.append('-s')
        else:
            command = 'nxreduce '
            if self.link:
                switches.append('-l')
            if self.maxcount:
                switches.append('-m')
            if self.find:
                switches.append('-f')
            if self.copy:
                switches.append('-c')
            if self.refine:
                switches.append('-r')
            if self.prepare:
                switches.append('-p')
            if self.transform:
                switches.append('-t')
            if self.mask:
                switches.append('-M')
            if len(switches) == 2:
                return None
        if self.overwrite:
            switches.append('-o')

        return command+' '.join(switches)

    def queue(self, parent=False):
        """ Add tasks to the server's fifo, and log this in the database """
        command = self.command(parent)
        if command:
            self.server.add_task(command)
            if self.link:
                self.db.queue_task(self.wrapper_file,
                                   'nxlink', self.entry_name)
            if self.maxcount:
                self.db.queue_task(self.wrapper_file, 'nxmax', self.entry_name)
            if self.find:
                self.db.queue_task(self.wrapper_file,
                                   'nxfind', self.entry_name)
            if self.copy:
                self.db.queue_task(self.wrapper_file,
                                   'nxcopy', self.entry_name)
            if self.refine:
                self.db.queue_task(self.wrapper_file,
                                   'nxrefine', self.entry_name)
            if self.prepare:
                self.db.queue_task(self.wrapper_file,
                                   'nxprepare', self.entry_name)
            if self.transform:
                if self.mask:
                    self.db.queue_task(self.wrapper_file, 'nxmasked_transform',
                                       self.entry_name)
                    self.db.queue_task(self.wrapper_file, 'nxmasked_combine',
                                       'entry')
                else:
                    self.db.queue_task(self.wrapper_file, 'nxtransform',
                                       self.entry_name)
                    self.db.queue_task(self.wrapper_file, 'nxcombine', 'entry')


class NXMultiReduce(NXReduce):

    def __init__(self, directory, entries=None,
                 combine=False, pdf=False, mask=False, laue='-1', radius=None,
                 overwrite=False):
        if isinstance(directory, NXroot):
            entry = directory['entry']
        else:
            entry = 'entry'
        super(
            NXMultiReduce, self).__init__(
            entry=entry, directory=directory, entries=entries,
            overwrite=overwrite)
        self.refine = NXRefine(self.root[self.entries[0]])
        if laue:
            if laue in self.refine.laue_groups:
                self.refine.laue_group = laue
            else:
                raise NeXusError('Invalid Laue group specified')
        self.combine = combine
        self.pdf = pdf
        self.mask = mask
        if self.mask:
            self.transform_file = os.path.join(self.directory,
                                               'masked_transform.nxs')
            self.symm_file = os.path.join(self.directory,
                                          'symm_masked_transform.nxs')
            self.symm_transform = 'symm_masked_transform'
            self.pdf_file = os.path.join(self.directory, 'masked_pdf.nxs')
        else:
            self.transform_file = os.path.join(self.directory, 'transform.nxs')
            self.symm_file = os.path.join(self.directory, 'symm_transform.nxs')
            self.symm_transform = 'symm_transform'
            self.pdf_file = os.path.join(self.directory, 'pdf.nxs')
        self.total_pdf_file = os.path.join(self.directory, 'total_pdf.nxs')
        self.julia = None

    def __repr__(self):
        return f"NXMultiReduce('{self.sample}_{self.scan}')"

    def complete(self, program):
        complete = True
        if program == 'nxcombine' or program == 'nxmasked_combine':
            if program not in self.entry:
                complete = False
        elif program == 'nxtransform' or program == 'nxmasked_transform':
            for entry in self.entries:
                if program not in self.root[entry]:
                    complete = False
            if not complete and program == 'nxmasked_transform':
                complete = True
                for entry in self.entries:
                    if 'nxmask' not in self.root[entry]:
                        complete = False
        return complete

    def nxcombine(self):
        if self.mask:
            task = 'nxmasked_combine'
            title = 'Masked combine'
        else:
            task = 'nxcombine'
            title = 'Combine'
        if self.not_complete(task) and self.combine:
            if self.mask:
                if not self.complete('nxmasked_transform'):
                    self.logger.info(
                        'Cannot combine until masked transforms complete')
                    return
            elif not self.complete('nxtransform'):
                self.logger.info('Cannot combine until transforms complete')
                return
            self.record_start(task)
            cctw_command = self.prepare_combine()
            if cctw_command:
                if self.mask:
                    self.logger.info("Combining masked transforms "
                                     f"({', '.join(self.entries)})")
                    transform_path = 'masked_transform/data'
                else:
                    self.logger.info("Combining transforms "
                                     f"({', '.join(self.entries)})")
                    transform_path = 'transform/data'
                tic = timeit.default_timer()
                with NXLock(self.transform_file):
                    if os.path.exists(self.transform_file):
                        os.remove(self.transform_file)
                    data_lock = {}
                    for entry in self.entries:
                        data_lock[entry] = NXLock(
                            self.root[entry][transform_path].nxfilename)
                        data_lock[entry].acquire()
                    process = subprocess.run(cctw_command, shell=True,
                                             stdout=subprocess.PIPE,
                                             stderr=subprocess.PIPE)
                    for entry in self.entries:
                        data_lock[entry].release()
                toc = timeit.default_timer()
                if process.returncode == 0:
                    self.logger.info(
                        f"{title} ({', '.join(self.entries)}) "
                        f"completed ({toc-tic:g} seconds)")
                    self.record(task, command=cctw_command,
                                output=process.stdout.decode(),
                                errors=process.stderr.decode())
                    self.record_end(task)
                else:
                    self.logger.info(
                        f"{title} ({', '.join(self.entries)}) completed "
                        f"- errors reported ({(toc-tic):g} seconds)")
                    self.record_fail('nxcombine')
            else:
                self.logger.info('CCTW command invalid')
        else:
            self.logger.info('Data already combined')

    def prepare_combine(self):
        if self.mask:
            transform = 'masked_transform'
        else:
            transform = 'transform'
        try:
            with self.root.nxfile:
                entry = self.entries[0]
                Qh, Qk, Ql = (self.root[entry][transform]['Qh'],
                              self.root[entry][transform]['Qk'],
                              self.root[entry][transform]['Ql'])
                data = NXlink('/entry/data/v',
                              file=os.path.join(self.scan, transform+'.nxs'),
                              name='data')
                if transform in self.entry:
                    del self.entry[transform]
                self.entry[transform] = NXdata(data, [Ql, Qk, Qh])
                self.entry[transform].attrs['angles'] = (
                    self.root[entry][transform].attrs['angles'])
                self.entry[transform].set_default(over=True)
        except Exception as error:
            self.logger.info('Unable to initialize transform group')
            self.logger.info(str(error))
            return None
        input = ' '.join([os.path.join(
            self.directory,
            fr'{entry}_{transform}.nxs\#/entry/data')
            for entry in self.entries])
        output = os.path.join(self.directory,
                              transform+r'.nxs\#/entry/data/v')
        return f'cctw merge {input} -o {output}'

    def nxpdf(self):
        if self.mask:
            task = 'nxmasked_pdf'
            title = 'Masked PDF'
        else:
            task = 'nxpdf'
            title = 'PDF'
        if self.not_complete(task) and self.pdf:
            if self.mask:
                if not self.complete('nxmasked_combine'):
                    self.logger.info("Cannot calculate PDF until the "
                                     "masked transforms are combined")
                    return
            elif not self.complete('nxcombine'):
                self.logger.info(
                    "Cannot calculate PDF until the transforms are combined")
                return
            elif self.refine.laue_group not in self.refine.laue_groups:
                self.logger.info(
                    "Need to define a valid Laue group before PDF calculation")
                return
            self.record_start('nxpdf')
            self.set_memory()
            self.symmetrize_transform()
            self.total_pdf()
            self.punch_holes()
            self.punch_and_fill()
            self.delta_pdf()
            self.record(task, laue=self.refine.laue_group, radius=self.radius)
            self.record_end(task)
        else:
            self.logger.info('PDF already calculated')

    def set_memory(self):
        if self.mask:
            transform = 'masked_transform'
        else:
            transform = 'transform'
        total_size = self.entry[transform].nxsignal.nbytes / 1e6
        if total_size > nxgetmemory():
            nxsetmemory(total_size + 1000)

    def symmetrize_transform(self):
        if self.mask:
            transform = 'masked_transform'
        else:
            transform = 'transform'
        if os.path.exists(self.symm_file):
            if self.overwrite:
                os.remove(self.symm_file)
            else:
                self.logger.info('Symmetrized data already exists')
                return
        self.logger.info('Transform being symmetrized')
        tic = timeit.default_timer()
        for i, entry in enumerate(self.entries):
            r = NXReduce(self.root[entry])
            if i == 0:
                summed_data = r.entry[transform].nxsignal.nxvalue
                summed_weights = r.entry[transform].nxweights.nxvalue
                summed_axes = r.entry[transform].nxaxes
            else:
                summed_data += r.entry[transform].nxsignal.nxvalue
                summed_weights += r.entry[transform].nxweights.nxvalue
        summed_transforms = NXdata(NXfield(summed_data, name='data'),
                                   summed_axes, weights=summed_weights)
        symmetry = NXSymmetry(summed_transforms,
                              laue_group=self.refine.laue_group)
        root = nxload(self.symm_file, 'a')
        root['entry'] = NXentry()
        root['entry/data'] = symmetry.symmetrize()
        root['entry/data'].nxweights = self.fft_weights(
            root['entry/data'].shape)
        if self.symm_transform in self.entry:
            del self.entry[self.symm_transform]
        symm_data = NXlink('/entry/data/data',
                           file=self.symm_file, name='data')
        self.entry[self.symm_transform] = NXdata(symm_data,
                                                 self.entry[transform].nxaxes)
        self.entry[self.symm_transform]['data_weights'] = NXlink(
            '/entry/data/data_weights', file=self.symm_file)
        self.logger.info(f"'{self.symm_transform}' added to entry")
        toc = timeit.default_timer()
        self.logger.info(f'Symmetrization completed ({toc-tic:g} seconds)')

    def fft_weights(self, shape, alpha=0.5):
        from scipy.signal import tukey
        x = tukey(shape[2], alpha=alpha)
        y = tukey(shape[1], alpha=alpha)
        z = tukey(shape[0], alpha=alpha)
        return np.einsum('i,j,k->ijk', 1.0/np.where(z > 0, z, z[1]/2),
                         1.0/np.where(y > 0, y, y[1]/2),
                         1.0/np.where(x > 0, x, x[1]/2))

    def fft_taper(self, shape, alpha=0.5):
        from scipy.signal import tukey
        x = tukey(shape[2], alpha=alpha)
        y = tukey(shape[1], alpha=alpha)
        z = tukey(shape[0], alpha=alpha)
        return np.einsum('i,j,k->ijk', z, y, x)

    def total_pdf(self):
        self.logger.info('Calculating total PDF')
        if os.path.exists(self.total_pdf_file):
            if self.overwrite:
                os.remove(self.total_pdf_file)
            else:
                self.logger.info('Total PDF file already exists')
                return
        tic = timeit.default_timer()
        symm_data = self.entry[self.symm_transform].nxsignal[:-1,
                                                             :-1, :-1].nxvalue
        symm_data *= self.fft_taper(symm_data.shape)
        fft = np.real(np.fft.fftshift(np.fft.fftn(np.fft.fftshift(symm_data))))
        fft *= (1.0 / np.prod(fft.shape))

        root = nxload(self.total_pdf_file, 'a')
        root['entry'] = NXentry()
        root['entry/pdf'] = NXdata(NXfield(fft, name='pdf'))

        if 'total_pdf' in self.entry:
            del self.entry['total_pdf']
        pdf = NXlink('/entry/pdf/pdf', file=self.total_pdf_file, name='pdf')

        dl, dk, dh = [(ax[1]-ax[0]).nxvalue
                      for ax in self.entry[self.symm_transform].nxaxes]
        x = NXfield(np.fft.fftshift(np.fft.fftfreq(
            fft.shape[2], dh)), name='x', scaling_factor=self.refine.a)
        y = NXfield(np.fft.fftshift(np.fft.fftfreq(
            fft.shape[1], dk)), name='y', scaling_factor=self.refine.b)
        z = NXfield(np.fft.fftshift(np.fft.fftfreq(
            fft.shape[0], dl)), name='z', scaling_factor=self.refine.c)
        self.entry['total_pdf'] = NXdata(pdf, (z, y, x))
        self.entry['total_pdf'].attrs['angles'] = (
            self.refine.lattice_parameters[3:])
        self.logger.info("'total_pdf' added to entry")
        toc = timeit.default_timer()
        self.logger.info(f'Total PDF calculated ({toc - tic:g} seconds)')

    def hole_mask(self):
        symm_group = self.entry[self.symm_transform]
        Qh, Qk, Ql = (symm_group['Qh'], symm_group['Qk'], symm_group['Ql'])
        dl, dk, dh = [(ax[1]-ax[0]).nxvalue for ax in symm_group.nxaxes]
        dhp = np.rint(self.radius / (dh * self.refine.astar))
        dkp = np.rint(self.radius / (dk * self.refine.bstar))
        dlp = np.rint(self.radius / (dl * self.refine.cstar))
        ml, mk, mh = np.ogrid[0:4*int(dlp)+1, 0:4*int(dkp)+1, 0:4*int(dhp)+1]
        mask = ((((ml-2*dlp)/dlp)**2+((mk-2*dkp)/dkp)
                ** 2+((mh-2*dhp)/dhp)**2) <= 1)
        mask_array = np.where(mask == 0, 0, 1)
        mask_indices = [list(idx) for idx in list(np.argwhere(mask == 1))]
        return mask_array, mask_indices

    @property
    def indices(self):
        self.refine.polar_max = self.refine.two_theta_max()
        if self.refine.laue_group in ['-3', '-3m', '6/m', '6/mmm']:
            _indices = []
            for idx in self.refine.indices:
                _indices += self.refine.indices_hkl(*idx)
            return _indices
        else:
            return self.refine.indices

    def symmetrize(self, data):
        if self.refine.laue_group in ['-3', '-3m', '6/m', '6/mmm']:
            return data
        else:
            symmetry = NXSymmetry(data, laue_group=self.refine.laue_group)
            return symmetry.symmetrize()

    def punch_holes(self):
        self.logger.info('Punching holes')
        if (self.symm_transform in self.entry and
                'punched_data' in self.entry[self.symm_transform]):
            if self.overwrite:
                del self.entry[self.symm_transform]['punched_data']
            else:
                self.logger.info('Punched holes already exists')
                return
        tic = timeit.default_timer()
        symm_group = self.entry[self.symm_transform]
        Qh, Qk, Ql = (symm_group['Qh'], symm_group['Qk'], symm_group['Ql'])

        root = nxload(self.symm_file, 'rw')
        entry = root['entry']

        mask, _ = self.hole_mask()
        ml = int((mask.shape[0]-1)/2)
        mk = int((mask.shape[1]-1)/2)
        mh = int((mask.shape[2]-1)/2)
        symm_data = entry['data/data'].nxdata
        punch_data = np.zeros(shape=symm_data.shape, dtype=symm_data.dtype)
        for h, k, l in self.indices:
            try:
                ih = np.argwhere(np.isclose(Qh, h))[0][0]
                ik = np.argwhere(np.isclose(Qk, k))[0][0]
                il = np.argwhere(np.isclose(Ql, l))[0][0]
                lslice = slice(il-ml, il+ml+1)
                kslice = slice(ik-mk, ik+mk+1)
                hslice = slice(ih-mh, ih+mh+1)
                punch_data[(lslice, kslice, hslice)] = mask
            except Exception as error:
                pass
        punch_data = self.symmetrize(punch_data)
        changed_idx = np.where(punch_data > 0)
        symm_data[changed_idx] *= 0

        if 'punch' in entry['data']:
            del entry['data/punch']
        entry['data/punch'] = symm_data
        self.entry[self.symm_transform]['punched_data'] = NXlink(
            '/entry/data/punch', file=self.symm_file)
        self.logger.info(f"'punched_data' added to '{self.symm_transform}'")

        toc = timeit.default_timer()
        self.logger.info(f'Punches completed ({toc - tic:g} seconds)')

    def init_julia(self):
        if self.julia is None:
            try:
                from julia import Julia
                self.julia = Julia(compiled_modules=False)
                import pkg_resources

                from julia import Main
                Main.include(pkg_resources.resource_filename(
                    'nxrefine', 'julia/LaplaceInterpolation.jl'))
            except Exception as error:
                raise NeXusError(str(error))

    def punch_and_fill(self):
        self.logger.info('Performing punch-and-fill')
        if (self.symm_transform in self.entry and
                'filled_data' in self.entry[self.symm_transform]):
            if self.overwrite:
                del self.entry[self.symm_transform]['filled_data']
            else:
                self.logger.info('Data already punched-and-filled')
                return

        self.init_julia()
        from julia import Main
        LaplaceInterpolation = Main.LaplaceInterpolation

        m = 1
        epsilon = 0
        tic = timeit.default_timer()
        symm_group = self.entry[self.symm_transform]
        Qh, Qk, Ql = (symm_group['Qh'], symm_group['Qk'], symm_group['Ql'])

        root = nxload(self.symm_file, 'rw')
        entry = root['entry']

        mask, mask_indices = self.hole_mask()
        idx = [Main.CartesianIndex(int(i[0]+1), int(i[1]+1), int(i[2]+1))
               for i in mask_indices]
        ml = int((mask.shape[0]-1)/2)
        mk = int((mask.shape[1]-1)/2)
        mh = int((mask.shape[2]-1)/2)
        symm_data = entry['data/data'].nxdata
        fill_data = np.zeros(shape=symm_data.shape, dtype=symm_data.dtype)
        self.refine.polar_max = self.refine.two_theta_max()
        for h, k, l in self.indices:
            try:
                ih = np.argwhere(np.isclose(Qh, h))[0][0]
                ik = np.argwhere(np.isclose(Qk, k))[0][0]
                il = np.argwhere(np.isclose(Ql, l))[0][0]
                lslice = slice(il-ml, il+ml+1)
                kslice = slice(ik-mk, ik+mk+1)
                hslice = slice(ih-mh, ih+mh+1)
                v = symm_data[(lslice, kslice, hslice)]
                if v.max() > 0.0:
                    w = LaplaceInterpolation.matern_3d_grid(v, idx)
                    fill_data[(lslice, kslice, hslice)] = w
            except Exception as error:
                pass
        fill_data = self.symmetrize(fill_data)
        changed_idx = np.where(fill_data > 0)
        symm_data[changed_idx] = fill_data[changed_idx]

        if 'fill' in entry['data']:
            del entry['data/fill']
        entry['data/fill'] = symm_data
        self.entry[self.symm_transform]['filled_data'] = NXlink(
            '/entry/data/fill', file=self.symm_file)
        self.logger.info(f"'filled_data' added to '{self.symm_transform}'")

        toc = timeit.default_timer()
        self.logger.info(f'Punch-and-fill completed ({toc - tic:g} seconds)')

    def delta_pdf(self):
        self.logger.info('Calculating Delta-PDF')
        if os.path.exists(self.pdf_file):
            if self.overwrite:
                os.remove(self.pdf_file)
            else:
                self.logger.info('Delta-PDF file already exists')
                return
        tic = timeit.default_timer()
        symm_data = (self.entry[self.symm_transform]['filled_data']
                     [:-1, :-1, :-1].nxvalue)
        symm_data *= self.fft_taper(symm_data.shape)
        fft = np.real(np.fft.fftshift(np.fft.fftn(np.fft.fftshift(symm_data))))
        fft *= (1.0 / np.prod(fft.shape))

        root = nxload(self.pdf_file, 'a')
        root['entry'] = NXentry()
        root['entry/pdf'] = NXdata(NXfield(fft, name='pdf'))

        if 'pdf' in self.entry:
            del self.entry['pdf']
        pdf = NXlink('/entry/pdf/pdf', file=self.pdf_file, name='pdf')

        dl, dk, dh = [(ax[1]-ax[0]).nxvalue
                      for ax in self.entry[self.symm_transform].nxaxes]
        x = NXfield(np.fft.fftshift(np.fft.fftfreq(
            fft.shape[2], dh)), name='x', scaling_factor=self.refine.a)
        y = NXfield(np.fft.fftshift(np.fft.fftfreq(
            fft.shape[1], dk)), name='y', scaling_factor=self.refine.b)
        z = NXfield(np.fft.fftshift(np.fft.fftfreq(
            fft.shape[0], dl)), name='z', scaling_factor=self.refine.c)
        self.entry['pdf'] = NXdata(pdf, (z, y, x))
        self.entry['pdf'].attrs['angles'] = self.refine.lattice_parameters[3:]
        self.logger.info("'pdf' added to entry")
        toc = timeit.default_timer()
        self.logger.info(f'Delta-PDF calculated ({toc - tic:g} seconds)')

    def nxsum(self, scan_list):
        if not os.path.exists(self.wrapper_file) or self.overwrite:
            for e in self.entries:
                reduce = NXReduce(self.root[e])
                status = reduce.check_sum_files(scan_list)
                if not status:
                    return status
            if not os.path.exists(self.directory):
                os.mkdir(self.directory)
            self.logger.info('Creating sum file')
            self.configure_sum_file(scan_list)
            self.logger.info('Sum file created')
        else:
            self.logger.info('Sum file already exists')

    def configure_sum_file(self, scan_list):
        shutil.copyfile(os.path.join(self.base_directory,
                                     self.sample+'_'+scan_list[0]+'.nxs'),
                        self.wrapper_file)
        with self.root.nxfile:
            if 'nxcombine' in self.root['entry']:
                del self.root['entry/nxcombine']
            if 'nxmasked_combine' in self.root['entry']:
                del self.root['entry/nxmasked_combine']
            for e in self.entries:
                entry = self.root[e]
                if 'data' in entry:
                    if 'data' in entry['data']:
                        del entry['data/data']
                    entry['data/data'] = NXlink(
                        '/entry/data/data',
                        os.path.join(self.directory, entry.nxname+'.h5'))
                    if 'data_mask' in entry['data']:
                        mask_file = os.path.join(self.directory,
                                                 entry.nxname+'_mask.nxs')
                        del entry['data/data_mask']
                        entry['data/data_mask'] = NXlink('/entry/mask',
                                                         mask_file)
                if 'nxtransform' in entry:
                    del entry['nxtransform']
                if 'nxmasked_transform' in entry:
                    del entry['nxmasked_transform']
        self.db.update_file(self.wrapper_file)

    def nxreduce(self):
        self.nxcombine()
        self.nxpdf()

    def command(self):
        command = 'nxreduce '
        switches = [f'-d {self.directory}']
        if self.combine:
            switches.append('--combine')
        if self.pdf:
            switches.append('--pdf')
        if self.mask:
            switches.append('--mask')
        if self.overwrite:
            switches.append('--overwrite')
        return command+' '.join(switches)

    def queue(self):
        if self.server is None:
            raise NeXusError("NXServer not running")
        self.server.add_task(self.command())

        if self.combine:
            if self.mask:
                self.db.queue_task(self.wrapper_file,
                                   'nxmasked_combine', 'entry')
            else:
                self.db.queue_task(self.wrapper_file, 'nxcombine', 'entry')
        if self.pdf:
            if self.mask:
                self.db.queue_task(self.wrapper_file, 'nxmasked_pdf', 'entry')
            else:
                self.db.queue_task(self.wrapper_file, 'nxpdf', 'entry')


class NXBlob(object):

    def __init__(self, peak):
        self.np = peak[0]
        self.average = peak[22]
        self.intensity = self.np * self.average
        self.x = peak[23]
        self.y = peak[24]
        self.z = peak[25]
        self.sigx = peak[27]
        self.sigy = peak[26]
        self.sigz = peak[28]
        self.covxy = peak[29]
        self.covyz = peak[30]
        self.covzx = peak[31]

    def __repr__(self):
        return f"NXBlob(x={self.x:.2f} y={self.y:.2f} z={self.z:.2f})"

    def isvalid(self, mask, min_pixels=10):
        if mask is not None:
            clip = mask[int(self.y), int(self.x)]
            if clip:
                return False
        if (np.isclose(self.average, 0.0) or np.isnan(self.average)
                or self.np < min_pixels):
            return False
        else:
            return True<|MERGE_RESOLUTION|>--- conflicted
+++ resolved
@@ -977,56 +977,7 @@
 
             tic = self.start_progress(z_min, z_max)
 
-<<<<<<< HEAD
-            lio = labelimage.labelimage(self.shape[-2:], 
-                                        flipper=labelimage.flip1)
-            allpeaks = []
-            if len(self.shape) == 2:
-                res = None
-            else:
-                chunk_size = self.field.chunks[0]
-                pixel_tolerance = 50
-                frame_tolerance = 10
-                nframes = z_max
-                data = self.field.nxfile[self.path]
-                for i in range(0, nframes, chunk_size):
-                    if self.stopped:
-                        return None
-                    try:
-                        if i + chunk_size > z_min and i < z_max:
-                            self.update_progress(i)
-                            v = data[i:i+chunk_size, :, :]
-                            for j in range(chunk_size):
-                                if i+j >= z_min and i+j <= z_max:
-                                    omega = np.float32(i+j)
-                                    lio.peaksearch(v[j], self.threshold, omega)
-                                    if lio.res is not None:
-                                        cImageD11.blob_moments(lio.res)
-                                        for k in range(lio.res.shape[0]):
-                                            res = lio.res[k]
-                                            peak = NXBlob(
-                                                res[0],
-                                                res[22],
-                                                res[23],
-                                                res[24],
-                                                omega, res[27],
-                                                res[26],
-                                                res[29],
-                                                self.threshold,
-                                                pixel_tolerance,
-                                                frame_tolerance)
-                                            if peak.isvalid(self.pixel_mask):
-                                                allpeaks.append(peak)
-                    except IndexError as error:
-                        pass
-
-        if not allpeaks:
-            toc = self.stop_progress()
-            self.logger.info(f'No peaks found ({toc - tic:g} seconds)')
-            return None
-=======
             self.blobs = []
->>>>>>> 42fb4f7e
 
             def save_blobs(lio, blobs):
                 for b in blobs:
